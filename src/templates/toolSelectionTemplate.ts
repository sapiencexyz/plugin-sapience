export const toolSelectionNameTemplate = `
{{mcpProvider.text}}

{{recentMessages}}

# TASK: Select the Most Appropriate Tool and Server

You must select the most appropriate tool from the list above to fulfill the user's request. Your response must be a valid JSON object with the required properties.

## CRITICAL INSTRUCTIONS
1. Provide both "serverName" and "toolName" from the options listed above.
2. Each name must match EXACTLY as shown in the list:
   - Example (correct): "serverName": "github"
   - Example (incorrect): "serverName": "GitHub", "Github", or variations
3. Extract ACTUAL parameter values from the conversation context.
   - Do not invent or use placeholders like "octocat" or "Hello-World" unless the user said so.
4. Include a "reasoning" field explaining why the selected tool fits the request.
5. If no tool is appropriate, respond with:
   {
     "noToolAvailable": true
   }

!!! YOUR RESPONSE MUST BE A VALID JSON OBJECT ONLY !!! 

<<<<<<< HEAD
## STRICT FORMAT REQUIREMENTS
- The response MUST be a single valid JSON object.
- DO NOT wrap the JSON in triple backticks (\`\`\`), code blocks, or include any explanatory text.
- DO NOT include comments (// or /* */) anywhere.
- DO NOT use placeholders (e.g., "replace with...", "example", "your...", etc.)
- ALL strings must use double quotes.

## CRITICAL NOTES
- All values must be fully grounded in user input or inferred contextually.
- No missing fields unless they are explicitly optional in the schema.
- All types must match the schema (strings, numbers, booleans).

## JSON OBJECT STRUCTURE
Your response MUST contain ONLY these top-level keys:
1. "serverName" — The name of the server (e.g., "github", "notion")
2. "toolName" — The name of the tool (e.g., "get_file_contents", "search")
3. "reasoning" — A string explaining how the values were inferred from the conversation.
4. "noToolAvailable" — A boolean indicating if no tool is available (true/false)
=======
CRITICAL: Your response must START with { and END with }. DO NOT include ANY text before or after the JSON.

STRICT FORMAT REQUIREMENTS:
- NO code block formatting (NO backticks or \`\`\`)
- NO comments (NO // or /* */)
- NO placeholders like "replace with...", "example", "your...", "actual", etc.
- Every parameter value must be a concrete, usable value (not instructions to replace)
- Use proper JSON syntax with double quotes for strings
- Use proper types: strings in quotes, numbers without quotes, booleans as true/false
- ABSOLUTELY NO explanatory text before or after the JSON object
- DO NOT start with phrases like "I will use", "Launching", "Let me search", etc.
- DO NOT end with explanatory text like "I will now analyze", "Please wait", etc.
- Your entire response should be parseable as JSON
>>>>>>> 1c2f974b

## EXAMPLE RESPONSE
{
  "serverName": "github",
  "toolName": "get_file_contents",
  "reasoning": "The user wants to retrieve the README from the facebook/react repository.",
  "noToolAvailable": false
}

## REMINDERS
- Use "github" as serverName for GitHub tools.
- Use "notion" as serverName for Notion tools.
- For search and knowledge-based tasks, MCP tools are often appropriate.

REMEMBER: This output will be parsed directly as JSON. If the format is incorrect, the operation will fail.
`;

export const toolSelectionArgumentTemplate = `
{{recentMessages}}

# TASK: Generate a Strictly Valid JSON Object for Tool Execution

You have chosen the "{{toolSelectionName.toolName}}" tool from the "{{toolSelectionName.serverName}}" server to address the user's request.
The reasoning behind this selection is: "{{toolSelectionName.reasoning}}"

## CRITICAL INSTRUCTIONS
1. Ensure the "toolArguments" object strictly adheres to the structure and requirements defined in the schema.
2. All parameter values must be extracted from the conversation context and must be concrete, usable values.
3. Avoid placeholders or generic terms unless explicitly provided by the user.

!!! YOUR RESPONSE MUST BE A VALID JSON OBJECT ONLY !!! 

## STRICT FORMAT REQUIREMENTS
- The response MUST be a single valid JSON object.
- DO NOT wrap the JSON in triple backticks (\`\`\`), code blocks, or include any explanatory text.
- DO NOT include comments (// or /* */) anywhere.
- DO NOT use placeholders (e.g., "replace with...", "example", "your...", etc.)
- ALL strings must use double quotes

## CRITICAL NOTES
- All values must be fully grounded in user input or inferred contextually.
- No missing fields unless they are explicitly optional in the schema.
- All types must match the schema (strings, numbers, booleans).

## JSON OBJECT STRUCTURE
Your response MUST contain ONLY these two top-level keys:
1. "toolArguments" — An object matching the input schema: {{toolInputSchema}}
2. "reasoning" — A string explaining how the values were inferred from the conversation.

## EXAMPLE RESPONSE
{
  "toolArguments": {
    "owner": "facebook",
    "repo": "react",
    "path": "README.md",
    "branch": "main"
  },
  "reasoning": "The user wants to see the README from the facebook/react repository based on our conversation."
}

REMEMBER: Your response will be parsed directly as JSON. If it fails to parse, the operation will fail completely.
`;<|MERGE_RESOLUTION|>--- conflicted
+++ resolved
@@ -22,7 +22,8 @@
 
 !!! YOUR RESPONSE MUST BE A VALID JSON OBJECT ONLY !!! 
 
-<<<<<<< HEAD
+CRITICAL: Your response must START with { and END with }. DO NOT include ANY text before or after the JSON.
+
 ## STRICT FORMAT REQUIREMENTS
 - The response MUST be a single valid JSON object.
 - DO NOT wrap the JSON in triple backticks (\`\`\`), code blocks, or include any explanatory text.
@@ -41,21 +42,6 @@
 2. "toolName" — The name of the tool (e.g., "get_file_contents", "search")
 3. "reasoning" — A string explaining how the values were inferred from the conversation.
 4. "noToolAvailable" — A boolean indicating if no tool is available (true/false)
-=======
-CRITICAL: Your response must START with { and END with }. DO NOT include ANY text before or after the JSON.
-
-STRICT FORMAT REQUIREMENTS:
-- NO code block formatting (NO backticks or \`\`\`)
-- NO comments (NO // or /* */)
-- NO placeholders like "replace with...", "example", "your...", "actual", etc.
-- Every parameter value must be a concrete, usable value (not instructions to replace)
-- Use proper JSON syntax with double quotes for strings
-- Use proper types: strings in quotes, numbers without quotes, booleans as true/false
-- ABSOLUTELY NO explanatory text before or after the JSON object
-- DO NOT start with phrases like "I will use", "Launching", "Let me search", etc.
-- DO NOT end with explanatory text like "I will now analyze", "Please wait", etc.
-- Your entire response should be parseable as JSON
->>>>>>> 1c2f974b
 
 ## EXAMPLE RESPONSE
 {
