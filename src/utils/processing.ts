import {
  type Content,
  type ContentType,
  type HandlerCallback,
  type IAgentRuntime,
  type Media,
  type Memory,
  ModelType,
  ContentType,
  createUniqueUuid,
  logger,
} from "@elizaos/core";
import { type State, composePromptFromState } from "@elizaos/core";
import { resourceAnalysisTemplate } from "../templates/resourceAnalysisTemplate";
import { toolReasoningTemplate } from "../templates/toolReasoningTemplate";
import { createMcpMemory } from "./mcp";

function getMimeTypeToContentType(mimeType?: string): ContentType | undefined {
  if (!mimeType) return undefined;
  
  if (mimeType.startsWith('image/')) return ContentType.IMAGE;
  if (mimeType.startsWith('video/')) return ContentType.VIDEO;
  if (mimeType.startsWith('audio/')) return ContentType.AUDIO;
  if (mimeType.includes('pdf') || mimeType.includes('document')) return ContentType.DOCUMENT;
  
  return undefined;
}

export function processResourceResult(
  result: {
    contents: Array<{
      uri: string;
      mimeType?: string;
      text?: string;
      blob?: string;
    }>;
  },
  uri: string
): { resourceContent: string; resourceMeta: string } {
  let resourceContent = "";
  let resourceMeta = "";

  for (const content of result.contents) {
    if (content.text) {
      resourceContent += content.text;
    } else if (content.blob) {
      resourceContent += `[Binary data - ${content.mimeType || "unknown type"}]`;
    }

    resourceMeta += `Resource: ${content.uri || uri}\n`;
    if (content.mimeType) {
      resourceMeta += `Type: ${content.mimeType}\n`;
    }
  }

  return { resourceContent, resourceMeta };
}

export function processToolResult(
  result: {
    content: Array<{
      type: string;
      text?: string;
      mimeType?: string;
      data?: string;
      resource?: {
        uri: string;
        text?: string;
        blob?: string;
      };
    }>;
    isError?: boolean;
  },
  serverName: string,
  toolName: string,
  runtime: IAgentRuntime,
  messageEntityId: string
): { toolOutput: string; hasAttachments: boolean; attachments: Media[] } {
  let toolOutput = "";
  let hasAttachments = false;
  const attachments: Media[] = [];

  for (const content of result.content) {
    if (content.type === "text") {
      toolOutput += content.text;
    } else if (content.type === "image") {
      hasAttachments = true;
      attachments.push({
<<<<<<< HEAD
        contentType: content.mimeType as ContentType,
=======
        contentType: getMimeTypeToContentType(content.mimeType),
>>>>>>> 1c2f974b
        url: `data:${content.mimeType};base64,${content.data}`,
        id: createUniqueUuid(runtime, messageEntityId),
        title: "Generated image",
        source: `${serverName}/${toolName}`,
        description: "Tool-generated image",
        text: "Generated image",
      });
    } else if (content.type === "resource") {
      const resource = content.resource;
      if (resource && "text" in resource) {
        toolOutput += `\n\nResource (${resource.uri}):\n${resource.text}`;
      } else if (resource && "blob" in resource) {
        toolOutput += `\n\nResource (${resource.uri}): [Binary data]`;
      }
    }
  }

  return { toolOutput, hasAttachments, attachments };
}

export async function handleResourceAnalysis(
  runtime: IAgentRuntime,
  message: Memory,
  uri: string,
  serverName: string,
  resourceContent: string,
  resourceMeta: string,
  callback?: HandlerCallback
): Promise<void> {
  await createMcpMemory(runtime, message, "resource", serverName, resourceContent, {
    uri,
    isResourceAccess: true,
  });

  const analysisPrompt = createAnalysisPrompt(
    uri,
    message.content.text || "",
    resourceContent,
    resourceMeta
  );

  const analyzedResponse = await runtime.useModel(ModelType.TEXT_SMALL, {
    prompt: analysisPrompt,
  });

  if (callback) {
    await callback({
      text: analyzedResponse,
      thought: `I analyzed the content from the ${uri} resource on ${serverName} and crafted a thoughtful response that addresses the user's request while maintaining my conversational style.`,
      actions: ["READ_MCP_RESOURCE"],
    });
  }
}

export async function handleToolResponse(
  runtime: IAgentRuntime,
  message: Memory,
  serverName: string,
  toolName: string,
  toolArgs: Record<string, unknown>,
  toolOutput: string,
  hasAttachments: boolean,
  attachments: Media[],
  state: State,
  mcpProvider: {
    values: { mcp: unknown };
    data: { mcp: unknown };
    text: string;
  },
  callback?: HandlerCallback
): Promise<void> {
  await createMcpMemory(runtime, message, "tool", serverName, toolOutput, {
    toolName,
    arguments: toolArgs,
    isToolCall: true,
  });

  const reasoningPrompt = createReasoningPrompt(
    state,
    mcpProvider,
    toolName,
    serverName,
    message.content.text || "",
    toolOutput,
    hasAttachments
  );

  logger.info("reasoning prompt: ", reasoningPrompt);

  const reasonedResponse = await runtime.useModel(ModelType.TEXT_SMALL, {
    prompt: reasoningPrompt,
  });

  if (callback) {
    await callback({
      text: reasonedResponse,
      thought: `I analyzed the output from the ${toolName} tool on ${serverName} and crafted a thoughtful response that addresses the user's request while maintaining my conversational style.`,
      actions: ["CALL_MCP_TOOL"],
      attachments: hasAttachments && attachments.length > 0 ? attachments : undefined,
    });
  }
}

export async function sendInitialResponse(callback?: HandlerCallback): Promise<void> {
  if (callback) {
    const responseContent: Content = {
      thought:
        "The user is asking for information that can be found in an MCP resource. I will retrieve and analyze the appropriate resource.",
      text: "I'll retrieve that information for you. Let me access the resource...",
      actions: ["READ_MCP_RESOURCE"],
    };
    await callback(responseContent);
  }
}

function createAnalysisPrompt(
  uri: string,
  userMessage: string,
  resourceContent: string,
  resourceMeta: string
): string {
  const enhancedState: State = {
    data: {},
    text: "",
    values: {
      uri,
      userMessage,
      resourceContent,
      resourceMeta,
    },
  };

  return composePromptFromState({
    state: enhancedState,
    template: resourceAnalysisTemplate,
  });
}

function createReasoningPrompt(
  state: State,
  mcpProvider: {
    values: { mcp: unknown };
    data: { mcp: unknown };
    text: string;
  },
  toolName: string,
  serverName: string,
  userMessage: string,
  toolOutput: string,
  hasAttachments: boolean
): string {
  const enhancedState: State = {
    ...state,
    values: {
      ...state.values,
      mcpProvider,
      toolName,
      serverName,
      userMessage,
      toolOutput,
      hasAttachments,
    },
  };

  return composePromptFromState({
    state: enhancedState,
    template: toolReasoningTemplate,
  });
}<|MERGE_RESOLUTION|>--- conflicted
+++ resolved
@@ -86,11 +86,7 @@
     } else if (content.type === "image") {
       hasAttachments = true;
       attachments.push({
-<<<<<<< HEAD
-        contentType: content.mimeType as ContentType,
-=======
         contentType: getMimeTypeToContentType(content.mimeType),
->>>>>>> 1c2f974b
         url: `data:${content.mimeType};base64,${content.data}`,
         id: createUniqueUuid(runtime, messageEntityId),
         title: "Generated image",
